--- conflicted
+++ resolved
@@ -9,13 +9,10 @@
 
 import ray
 import ray.experimental.internal_kv as kv
-<<<<<<< HEAD
-from ray._private.test_utils import wait_for_condition
-=======
+
 from ray.tests.test_runtime_env_working_dir \
     import tmp_working_dir  # noqa: F401
 from ray._private.test_utils import wait_for_condition, chdir
->>>>>>> e065f2e3
 from ray._private.runtime_env import RAY_WORKER_DEV_EXCLUDES
 from ray._private.runtime_env.packaging import GCS_STORAGE_MAX_SIZE
 # This test requires you have AWS credentials set up (any AWS credentials will
